# encoding: utf-8
"""
This package includes audio handling functionality and lower level features.
The definition of "lower" may vary, but all "higher" level features
(e.g. beats, onsets, etc.) can be found in the `features` package.

"""
<<<<<<< HEAD

# import the submodules
from . import signal, ffmpeg, filters, comb_filters, spectrogram
=======
from . import signal, ffmpeg, filters, stft, spectrogram
>>>>>>> 3e277f86
<|MERGE_RESOLUTION|>--- conflicted
+++ resolved
@@ -5,10 +5,6 @@
 (e.g. beats, onsets, etc.) can be found in the `features` package.
 
 """
-<<<<<<< HEAD
 
 # import the submodules
-from . import signal, ffmpeg, filters, comb_filters, spectrogram
-=======
-from . import signal, ffmpeg, filters, stft, spectrogram
->>>>>>> 3e277f86
+from . import signal, ffmpeg, filters, comb_filters, stft, spectrogram