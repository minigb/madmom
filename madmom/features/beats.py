--- conflicted
+++ resolved
@@ -1155,19 +1155,11 @@
         g.add_argument('--num_tempo_states', action=OverrideDefaultListAction,
                        default=num_tempo_states, type=int, sep=',',
                        help='limit the number of tempo states; if set, align '
-<<<<<<< HEAD
-                            'them with a log spacing, otherwise linearly ('
-                            'comma separated list with one value per pattern)')
-        g.add_argument('--transition_lambda',
-                       action=OverrideDefaultTypedListAction,
-                       default=transition_lambda, list_type=float,
-=======
                             'them with a log spacing, otherwise linearly '
                             '(comma separated list with one value per pattern)'
                             ' [default=%(default)s]')
         g.add_argument('--transition_lambda', action=OverrideDefaultListAction,
                        default=transition_lambda, type=float, sep=',',
->>>>>>> ee084419
                        help='lambda of the tempo transition distribution; '
                             'higher values prefer a constant tempo over a '
                             'tempo change from one bar to the next one (comma '
