#!/usr/bin/env python
# encoding: utf-8
"""
Copyright (c) 2012-2013 Sebastian Böck <sebastian.boeck@jku.at>

Redistribution in any form is not permitted!
"""

import os
import glob
import numpy as np
import multiprocessing as mp

from madmom.audio.wav import Wav
from madmom.audio.spectrogram import LogFiltSpec
from madmom.features.beats import Beat
from madmom.ml.rnn import RecurrentNeuralNetwork

# set the path to saved neural networks and generate lists of NN files
NN_PATH = '%s/../madmom/ml/data' % (os.path.dirname(__file__))
NN_FILES = glob.glob("%s/beats_blstm*npz" % NN_PATH)

# TODO: this information should be included/extracted in/from the NN files
FPS = 100
BANDS_PER_OCTAVE = 3
MUL = 1
ADD = 1
FMIN = 30
FMAX = 17000
RATIO = 0.5
NORM_FILTERS = True


def parser():
    """
    Create a parser and parse the arguments.

    :return: the parsed arguments
    """
    import argparse
    import madmom.utils.params

    # define parser
    p = argparse.ArgumentParser(
        formatter_class=argparse.RawDescriptionHelpFormatter, description='''
    If invoked without any parameters, the software detects all beats in the
    given input (file) and writes them to the output (file).
    ''')
    # mirex options
    madmom.utils.params.mirex(p)
    # add other argument groups
<<<<<<< HEAD
    p.add_argument('--nn_files', action='append', type=str, default=NN_FILES,
                   help='use these pre-trained neural networks '
                        '(multiple files can be given, one per argument)')
    p.add_argument('--threads', action='store', type=int, default=None,
                   help='number of parallel threads to run [default=number of '
                        'CPUs]')
    madmom.utils.params.audio(p, fps=None, norm=False, online=None, window=None)
=======
    p.add_argument('--nn_files', default=None, action='append', type=str,
                   help='average the predictions of these pre-trained neural '
                        'networks (multiple files can be given, one file per '
                        'argument)')
    madmom.utils.params.audio(p, fps=None, norm=False, online=None,
                              window=None)
>>>>>>> bdd984ec
    madmom.utils.params.beat(p)
    madmom.utils.params.io(p)
    # version
    p.add_argument('--version', action='version', version='BeatDetector.2013')
    # parse arguments
    args = p.parse_args()
    # set some defaults
    args.fps = FPS
    args.online = False
    if args.nn_files is None:
        args.nn_files = NN_FILES
    # print arguments
    if args.verbose:
        print args
    # return
    return args


def process(network, data):
    """
    Create a RNN and activate it with the given.

    :param network: file with the RNN model
    :param data:    data to activate the RNN
    :return:        activations of the RNN

    """
    return RecurrentNeuralNetwork(network).activate(data)


def main():
    """BeatDetector.2013"""

    # parse arguments
    args = parser()

    # load or create onset activations
    if args.load:
        # load activations
        b = Beat(args.input, args.fps, args.online, args.sep)
    else:
        # exit if no NN files are given
        if not args.nn_files:
<<<<<<< HEAD
            raise SystemExit('no NN models given')

=======
            raise SystemExit('no NN model(s) given')
>>>>>>> bdd984ec
        # create a Wav object
        w = Wav(args.input, mono=True, norm=args.norm, att=args.att)
        # 1st spec
        s = LogFiltSpec(w, frame_size=1024, fps=FPS,
                        bands_per_octave=BANDS_PER_OCTAVE, mul=MUL, add=ADD,
                        norm_filters=NORM_FILTERS)
        data = np.hstack((s.spec, s.pos_diff))
        # 2nd spec
        s = LogFiltSpec(w, frame_size=2048, fps=FPS,
                        bands_per_octave=BANDS_PER_OCTAVE, mul=MUL, add=ADD,
                        norm_filters=NORM_FILTERS)
        data = np.hstack((data, s.spec, s.pos_diff))
        # 3rd spec
        s = LogFiltSpec(w, frame_size=4096, fps=FPS,
                        bands_per_octave=BANDS_PER_OCTAVE, mul=MUL, add=ADD,
                        norm_filters=NORM_FILTERS)
        # stack the data
        data = np.hstack((data, s.spec, s.pos_diff))

        # list to store the returned activations
        activations = []

        def collector(result):
            """
            Collect the results of the networks.

            :param result: result

            """
            activations.append(result)

        # init a pool of workers
        pool = mp.Pool(args.threads)
        # test the data against all saved neural networks
        for nn_file in args.nn_files:
            pool.apply_async(process, args=(nn_file, data), callback=collector)
        # wait until everything is done
        pool.close()
        pool.join()
        # collect and normalize activations
        act = np.mean(np.asarray(activations), axis=0)

        # create an Beat object with the activations
        b = Beat(act.ravel(), args.fps, args.online)

    # save beat activations or detect beats
    if args.save:
        # save activations
        b.save_activations(args.output, sep=args.sep)
    else:
        # detect the beats
        b.detect(args.threshold, smooth=args.smooth, min_bpm=args.min_bpm,
                 max_bpm=args.max_bpm)
        # write the beats to output
        b.write(args.output)

if __name__ == "__main__":
    main()<|MERGE_RESOLUTION|>--- conflicted
+++ resolved
@@ -9,6 +9,7 @@
 import os
 import glob
 import numpy as np
+import itertools as it
 import multiprocessing as mp
 
 from madmom.audio.wav import Wav
@@ -49,22 +50,8 @@
     # mirex options
     madmom.utils.params.mirex(p)
     # add other argument groups
-<<<<<<< HEAD
-    p.add_argument('--nn_files', action='append', type=str, default=NN_FILES,
-                   help='use these pre-trained neural networks '
-                        '(multiple files can be given, one per argument)')
-    p.add_argument('--threads', action='store', type=int, default=None,
-                   help='number of parallel threads to run [default=number of '
-                        'CPUs]')
+    madmom.utils.params.nn(p)
     madmom.utils.params.audio(p, fps=None, norm=False, online=None, window=None)
-=======
-    p.add_argument('--nn_files', default=None, action='append', type=str,
-                   help='average the predictions of these pre-trained neural '
-                        'networks (multiple files can be given, one file per '
-                        'argument)')
-    madmom.utils.params.audio(p, fps=None, norm=False, online=None,
-                              window=None)
->>>>>>> bdd984ec
     madmom.utils.params.beat(p)
     madmom.utils.params.io(p)
     # version
@@ -76,6 +63,7 @@
     args.online = False
     if args.nn_files is None:
         args.nn_files = NN_FILES
+    args.threads = min(len(args.nn_files), args.threads)
     # print arguments
     if args.verbose:
         print args
@@ -83,16 +71,13 @@
     return args
 
 
-def process(network, data):
+def process((nn_file, data)):
     """
-    Create a RNN and activate it with the given.
-
-    :param network: file with the RNN model
-    :param data:    data to activate the RNN
-    :return:        activations of the RNN
+    Loads a RNN model from the given file (first tuple item) and passes the
+    given numpy array of data through it (second tuple item).
 
     """
-    return RecurrentNeuralNetwork(network).activate(data)
+    return RecurrentNeuralNetwork(nn_file).activate(data)
 
 
 def main():
@@ -108,12 +93,8 @@
     else:
         # exit if no NN files are given
         if not args.nn_files:
-<<<<<<< HEAD
-            raise SystemExit('no NN models given')
+            raise SystemExit('no NN model(s) given')
 
-=======
-            raise SystemExit('no NN model(s) given')
->>>>>>> bdd984ec
         # create a Wav object
         w = Wav(args.input, mono=True, norm=args.norm, att=args.att)
         # 1st spec
@@ -133,28 +114,15 @@
         # stack the data
         data = np.hstack((data, s.spec, s.pos_diff))
 
-        # list to store the returned activations
-        activations = []
+        # init a pool of workers (if needed)
+        mp_map = mp.Pool(args.threads).map if args.threads != 1 else map
 
-        def collector(result):
-            """
-            Collect the results of the networks.
+        # compute predictions with all saved neural networks (in parallel)
+        activations = mp_map(process, it.izip(args.nn_files, it.repeat(data)))
 
-            :param result: result
-
-            """
-            activations.append(result)
-
-        # init a pool of workers
-        pool = mp.Pool(args.threads)
-        # test the data against all saved neural networks
-        for nn_file in args.nn_files:
-            pool.apply_async(process, args=(nn_file, data), callback=collector)
-        # wait until everything is done
-        pool.close()
-        pool.join()
-        # collect and normalize activations
-        act = np.mean(np.asarray(activations), axis=0)
+        # average activations
+        nn_files = len(args.nn_files)
+        act = sum(activations) / nn_files if nn_files > 1 else activations[0]
 
         # create an Beat object with the activations
         b = Beat(act.ravel(), args.fps, args.online)
